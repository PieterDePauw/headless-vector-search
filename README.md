--- conflicted
+++ resolved
@@ -43,17 +43,10 @@
   answer.value = ""
   isLoading.value = true
 
-<<<<<<< HEAD
   const query = new URLSearchParams({ query: inputRef.current!.value })
-  const projectUrl = `https://nihypcognmeejjrivnde.functions.supabase.co`
+  const projectUrl = `https://your-project-ref.functions.supabase.co`
   const queryURL = `${projectURL}/${query}`
   const eventSource = new EventSource(queryURL)
-=======
-  const query = new URLSearchParams({ query: inputRef.current!.value });
-  const eventSource = new EventSource(
-    `https://your-project-ref.functions.supabase.co/vector-search?${query}`
-  );
->>>>>>> be5e624d
 
   eventSource.addEventListener("error", (err) => {
     isLoading.value = false
